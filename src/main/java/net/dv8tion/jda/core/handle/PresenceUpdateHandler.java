/*
 *     Copyright 2015-2017 Austin Keener & Michael Ritter & Florian Spieß
 *
 * Licensed under the Apache License, Version 2.0 (the "License");
 * you may not use this file except in compliance with the License.
 * You may obtain a copy of the License at
 *
 *     http://www.apache.org/licenses/LICENSE-2.0
 *
 * Unless required by applicable law or agreed to in writing, software
 * distributed under the License is distributed on an "AS IS" BASIS,
 * WITHOUT WARRANTIES OR CONDITIONS OF ANY KIND, either express or implied.
 * See the License for the specific language governing permissions and
 * limitations under the License.
 */
package net.dv8tion.jda.core.handle;

import net.dv8tion.jda.client.JDAClient;
import net.dv8tion.jda.client.entities.impl.FriendImpl;
import net.dv8tion.jda.core.AccountType;
import net.dv8tion.jda.core.OnlineStatus;
import net.dv8tion.jda.core.entities.Game;
import net.dv8tion.jda.core.entities.impl.*;
import net.dv8tion.jda.core.events.user.UserAvatarUpdateEvent;
import net.dv8tion.jda.core.events.user.UserGameUpdateEvent;
import net.dv8tion.jda.core.events.user.UserNameUpdateEvent;
import net.dv8tion.jda.core.events.user.UserOnlineStatusUpdateEvent;
import net.dv8tion.jda.core.utils.data.DataObject;

import java.util.Objects;

public class PresenceUpdateHandler extends SocketHandler
{

    public PresenceUpdateHandler(JDAImpl api)
    {
        super(api);
    }

    @Override
    protected Long handleInternally(DataObject content)
    {
<<<<<<< HEAD
        //Do a pre-check to see if this is for a Guild, and if it is, if the guild is currently locked.
        if (content.containsKey("guild_id"))
=======
        GuildImpl guild = null;
        //Do a pre-check to see if this is for a Guild, and if it is, if the guild is currently locked or not cached.
        if (!content.isNull("guild_id"))
>>>>>>> d5c8679a
        {
            final long guildId = content.getLong("guild_id");
            if (api.getGuildLock().isLocked(guildId))
                return guildId;
            guild = (GuildImpl) api.getGuildById(guildId);
            if (guild == null)
            {
                api.getEventCache().cache(EventCache.Type.GUILD, guildId, () -> handle(responseNumber, allContent));
                EventCache.LOG.debug("Received a PRESENCE_UPDATE for a guild that is not yet cached! " +
                    "GuildId: " + guildId + " UserId: " + content.getJSONObject("user").get("id"));
                return null;
            }
        }

        DataObject jsonUser = content.getObject("user");
        final long userId = jsonUser.getLong("id");
        UserImpl user = (UserImpl) api.getUserMap().get(userId);

        //If we do know about the user, lets update the user's specific info.
        // Afterwards, we will see if we already have them cached in the specific guild
        // or Relation. If not, we'll cache the OnlineStatus and Game for later handling
        // unless OnlineStatus is OFFLINE, in which case we probably received this event
        // due to a User leaving a guild or no longer being a relation.
        if (user != null)
        {
            if (jsonUser.containsKey("username"))
            {
                String name = jsonUser.getString("username");
                String discriminator = jsonUser.get("discriminator").toString();
                String avatarId = jsonUser.isNull("avatar") ? null : jsonUser.getString("avatar");

                if (!user.getName().equals(name))
                {
                    String oldUsername = user.getName();
                    String oldDiscriminator = user.getDiscriminator();
                    user.setName(name);
                    user.setDiscriminator(discriminator);
                    api.getEventManager().handle(
                            new UserNameUpdateEvent(
                                    api, responseNumber,
                                    user, oldUsername, oldDiscriminator));
                }
                String oldAvatar = user.getAvatarId();
                if (!Objects.equals(avatarId, oldAvatar))
                {
                    String oldAvatarId = user.getAvatarId();
                    user.setAvatarId(avatarId);
                    api.getEventManager().handle(
                            new UserAvatarUpdateEvent(
                                    api, responseNumber,
                                    user, oldAvatarId));
                }
            }

            //Now that we've update the User's info, lets see if we need to set the specific Presence information.
            // This is stored in the Member or Relation objects.
            String gameName = null;
            String gameUrl = null;
            Game.GameType type = null;
<<<<<<< HEAD
            if ( !content.isNull("game") && !content.getObject("game").isNull("name") )
            {
                gameName = content.getObject("game").get("name").toString();
                gameUrl = ( content.getObject("game").isNull("url") ? null : content.getObject("game").get("url").toString() );
                try
                {
                    type = content.getObject("game").isNull("type")
                            ? Game.GameType.DEFAULT
                            : Game.GameType.fromKey(Integer.parseInt(content.getObject("game").get("type").toString()));
=======
            final JSONObject game = content.optJSONObject("game");
            if (game != null && !game.isNull("name"))
            {
                gameName = game.get("name").toString();
                gameUrl = game.isNull("url") ? null : game.get("url").toString();
                try
                {
                    type = game.isNull("type")
                            ? Game.GameType.DEFAULT
                            : Game.GameType.fromKey(Integer.parseInt(game.get("type").toString()));
>>>>>>> d5c8679a
                }
                catch (NumberFormatException ex)
                {
                    type = Game.GameType.DEFAULT;
                }
            }
            Game nextGame = gameName == null ? null : api.getEntityBuilder().createGame(gameName, gameUrl, type);
            OnlineStatus status = OnlineStatus.fromKey(content.getString("status"));

            //If we are in a Guild, then we will use Member.
            // If we aren't we'll be dealing with the Relation system.
<<<<<<< HEAD
            if (content.containsKey("guild_id"))
=======
            if (guild != null)
>>>>>>> d5c8679a
            {
                MemberImpl member = (MemberImpl) guild.getMember(user);

                //If the Member is null, then User isn't in the Guild.
                //This is either because this PRESENCE_UPDATE was received before the GUILD_MEMBER_ADD event
                // or because a Member recently left and this PRESENCE_UPDATE came after the GUILD_MEMBER_REMOVE event.
                //If it is because a Member recently left, then the status should be OFFLINE. As such, we will ignore
                // the event if this is the case. If the status isn't OFFLINE, we will cache and use it when the
                // Member object is setup during GUILD_MEMBER_ADD
                if (member == null)
                {
                    //Cache the presence and return to finish up.
                    if (status != OnlineStatus.OFFLINE)
                    {
                        guild.getCachedPresenceMap().put(userId, content);
                        return null;
                    }
                }
                else
                {
                    //The member is already cached, so modify the presence values and fire events as needed.
                    if (!member.getOnlineStatus().equals(status))
                    {
                        OnlineStatus oldStatus = member.getOnlineStatus();
                        member.setOnlineStatus(status);
                        api.getEventManager().handle(
                                new UserOnlineStatusUpdateEvent(
                                        api, responseNumber,
                                        user, guild, oldStatus));
                    }
                    if (!Objects.equals(member.getGame(), nextGame))
                    {
                        Game oldGame = member.getGame();
                        member.setGame(nextGame);
                        api.getEventManager().handle(
                                new UserGameUpdateEvent(
                                        api, responseNumber,
                                        user, guild, oldGame));
                    }
                }
            }
            else
            {
                //In this case, this PRESENCE_UPDATE is for a Relation.
                if (api.getAccountType() != AccountType.CLIENT)
                    return null;
                JDAClient client = api.asClient();
                FriendImpl friend = (FriendImpl) client.getFriendById(userId);

                if (friend != null)
                {
                    if (!friend.getOnlineStatus().equals(status))
                    {
                        OnlineStatus oldStatus = friend.getOnlineStatus();
                        friend.setOnlineStatus(status);
                        api.getEventManager().handle(
                            new UserOnlineStatusUpdateEvent(
                                api, responseNumber,
                                user, null, oldStatus));
                    }
                    if (!Objects.equals(friend.getGame(), nextGame))
                    {
                        Game oldGame = friend.getGame();
                        friend.setGame(nextGame);
                        api.getEventManager().handle(
                            new UserGameUpdateEvent(
                                api, responseNumber,
                                user, null, oldGame));
                    }
                }
            }
        }
        else
        {
            //In this case, we don't have the User cached, which means that we can't update the User's information.
            // This is most likely because this PRESENCE_UPDATE came before the GUILD_MEMBER_ADD that would have added
            // this User to our User cache. Or, it could have come after a GUILD_MEMBER_REMOVE that caused the User
            // to be removed from JDA's central User cache because there were no more connected Guilds. If this is
            // the case, then the OnlineStatus will be OFFLINE and we can ignore this event.
            //Either way, we don't have the User cached so we need to cache the Presence information if
            // the OnlineStatus is not OFFLINE.

            //If the OnlineStatus is OFFLINE, ignore the event and return.
            OnlineStatus status = OnlineStatus.fromKey(content.getString("status"));

            //If this was for a Guild, cache it in the Guild for later use in GUILD_MEMBER_ADD
<<<<<<< HEAD
            if (content.containsKey("guild_id"))
            {
                GuildImpl guild = (GuildImpl) api.getGuildById(content.getLong("guild_id"));
=======
            if (status != OnlineStatus.OFFLINE && guild != null)
>>>>>>> d5c8679a
                guild.getCachedPresenceMap().put(userId, content);
        }
        return null;
    }
}<|MERGE_RESOLUTION|>--- conflicted
+++ resolved
@@ -40,14 +40,9 @@
     @Override
     protected Long handleInternally(DataObject content)
     {
-<<<<<<< HEAD
-        //Do a pre-check to see if this is for a Guild, and if it is, if the guild is currently locked.
-        if (content.containsKey("guild_id"))
-=======
         GuildImpl guild = null;
         //Do a pre-check to see if this is for a Guild, and if it is, if the guild is currently locked or not cached.
         if (!content.isNull("guild_id"))
->>>>>>> d5c8679a
         {
             final long guildId = content.getLong("guild_id");
             if (api.getGuildLock().isLocked(guildId))
@@ -57,7 +52,7 @@
             {
                 api.getEventCache().cache(EventCache.Type.GUILD, guildId, () -> handle(responseNumber, allContent));
                 EventCache.LOG.debug("Received a PRESENCE_UPDATE for a guild that is not yet cached! " +
-                    "GuildId: " + guildId + " UserId: " + content.getJSONObject("user").get("id"));
+                    "GuildId: " + guildId + " UserId: " + content.getObject("user").get("id"));
                 return null;
             }
         }
@@ -86,9 +81,9 @@
                     user.setName(name);
                     user.setDiscriminator(discriminator);
                     api.getEventManager().handle(
-                            new UserNameUpdateEvent(
-                                    api, responseNumber,
-                                    user, oldUsername, oldDiscriminator));
+                        new UserNameUpdateEvent(
+                            api, responseNumber,
+                            user, oldUsername, oldDiscriminator));
                 }
                 String oldAvatar = user.getAvatarId();
                 if (!Objects.equals(avatarId, oldAvatar))
@@ -96,9 +91,9 @@
                     String oldAvatarId = user.getAvatarId();
                     user.setAvatarId(avatarId);
                     api.getEventManager().handle(
-                            new UserAvatarUpdateEvent(
-                                    api, responseNumber,
-                                    user, oldAvatarId));
+                        new UserAvatarUpdateEvent(
+                            api, responseNumber,
+                            user, oldAvatarId));
                 }
             }
 
@@ -107,18 +102,7 @@
             String gameName = null;
             String gameUrl = null;
             Game.GameType type = null;
-<<<<<<< HEAD
-            if ( !content.isNull("game") && !content.getObject("game").isNull("name") )
-            {
-                gameName = content.getObject("game").get("name").toString();
-                gameUrl = ( content.getObject("game").isNull("url") ? null : content.getObject("game").get("url").toString() );
-                try
-                {
-                    type = content.getObject("game").isNull("type")
-                            ? Game.GameType.DEFAULT
-                            : Game.GameType.fromKey(Integer.parseInt(content.getObject("game").get("type").toString()));
-=======
-            final JSONObject game = content.optJSONObject("game");
+            final DataObject game = content.isNull("game") ? null : content.getObject("game");
             if (game != null && !game.isNull("name"))
             {
                 gameName = game.get("name").toString();
@@ -126,9 +110,8 @@
                 try
                 {
                     type = game.isNull("type")
-                            ? Game.GameType.DEFAULT
-                            : Game.GameType.fromKey(Integer.parseInt(game.get("type").toString()));
->>>>>>> d5c8679a
+                        ? Game.GameType.DEFAULT
+                        : Game.GameType.fromKey(Integer.parseInt(game.get("type").toString()));
                 }
                 catch (NumberFormatException ex)
                 {
@@ -140,11 +123,7 @@
 
             //If we are in a Guild, then we will use Member.
             // If we aren't we'll be dealing with the Relation system.
-<<<<<<< HEAD
-            if (content.containsKey("guild_id"))
-=======
             if (guild != null)
->>>>>>> d5c8679a
             {
                 MemberImpl member = (MemberImpl) guild.getMember(user);
 
@@ -171,18 +150,18 @@
                         OnlineStatus oldStatus = member.getOnlineStatus();
                         member.setOnlineStatus(status);
                         api.getEventManager().handle(
-                                new UserOnlineStatusUpdateEvent(
-                                        api, responseNumber,
-                                        user, guild, oldStatus));
+                            new UserOnlineStatusUpdateEvent(
+                                api, responseNumber,
+                                user, guild, oldStatus));
                     }
                     if (!Objects.equals(member.getGame(), nextGame))
                     {
                         Game oldGame = member.getGame();
                         member.setGame(nextGame);
                         api.getEventManager().handle(
-                                new UserGameUpdateEvent(
-                                        api, responseNumber,
-                                        user, guild, oldGame));
+                            new UserGameUpdateEvent(
+                                api, responseNumber,
+                                user, guild, oldGame));
                     }
                 }
             }
@@ -231,13 +210,7 @@
             OnlineStatus status = OnlineStatus.fromKey(content.getString("status"));
 
             //If this was for a Guild, cache it in the Guild for later use in GUILD_MEMBER_ADD
-<<<<<<< HEAD
-            if (content.containsKey("guild_id"))
-            {
-                GuildImpl guild = (GuildImpl) api.getGuildById(content.getLong("guild_id"));
-=======
             if (status != OnlineStatus.OFFLINE && guild != null)
->>>>>>> d5c8679a
                 guild.getCachedPresenceMap().put(userId, content);
         }
         return null;
