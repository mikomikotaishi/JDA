--- conflicted
+++ resolved
@@ -105,14 +105,10 @@
     protected long responseTotal;
     protected long ping = -1;
 
-<<<<<<< HEAD
-    public JDAImpl(AccountType accountType, OkHttpClient.Builder httpClientBuilder, WebSocketFactory wsFactory, ShardedRateLimiter rateLimiter,
-                   boolean autoReconnect, boolean audioEnabled, boolean useShutdownHook, boolean bulkDeleteSplittingEnabled,
-                   int corePoolSize, int maxReconnectDelay, GatewayEncoding gatewayEncoding)
-=======
-    public JDAImpl(AccountType accountType, OkHttpClient.Builder httpClientBuilder, WebSocketFactory wsFactory, ShardedRateLimiter rateLimiter,boolean autoReconnect, boolean audioEnabled,
-            boolean useShutdownHook, boolean bulkDeleteSplittingEnabled,boolean retryOnTimeout, int corePoolSize, int maxReconnectDelay)
->>>>>>> d5c8679a
+    public JDAImpl(AccountType accountType, OkHttpClient.Builder httpClientBuilder, WebSocketFactory wsFactory,
+                   ShardedRateLimiter rateLimiter,boolean autoReconnect, boolean audioEnabled, boolean useShutdownHook,
+                   boolean bulkDeleteSplittingEnabled,boolean retryOnTimeout, int corePoolSize, int maxReconnectDelay,
+                   GatewayEncoding gatewayEncoding)
     {
         this.accountType = accountType;
         this.httpClientBuilder = httpClientBuilder;
